"""
Main program for daoSPIM control.
"""
import sys
sys.path.append('./src')
sys.path.append('./config')
import config
import os
from PyQt5 import QtWidgets
from PyQt5 import QtGui, QtCore
from PyQt5.QtCore import QThread, pyqtSignal
import pyqtgraph as pg
import numpy as np
from skimage.external import tifffile
import time
from collections import deque
import hamamatsu_camera as cam
import npy2bdv
import lightsheet_generator as lsg
import deformable_mirror_Mirao52e as def_mirror
import etl_controller_Optotune as etl
import stage_ASI_MS2000 as stage
import scipy.optimize as opt
import logging
logging.basicConfig()


class CameraWindow(QtWidgets.QWidget):
    """Class for stand-alone image display"""
    sig_update_metrics = pyqtSignal()

    def __init__(self, parent):
        super().__init__()
        self.parent = parent
        self.cam_sensor_dims = self.cam_image_dims = parent.dev_cam.config['image_shape']
        self.image_display = pg.ImageView(self)
        self.roi_line_fwhm = self.roi_line_fwhm_data = self.roi_fwhm_text = None
        self.button_cam_snap = QtWidgets.QPushButton('Snap')
        self.button_cam_live = QtWidgets.QPushButton('Live')
        self.combobox_fwhm = QtWidgets.QComboBox()
        self.layout = QtWidgets.QGridLayout(self)
        self.initUI()
        self.add_ROIs()
        self.add_signals()

    def initUI(self):
        """Image display window setup."""
        self.setWindowTitle("Image display window")
        self.move(600, 100)
        self.image_display.setMinimumSize(1200, 800)
        self.image_display.setLevels(100, 500)
        self.combobox_fwhm.addItem("no FWHM(ROI)")
        self.combobox_fwhm.addItem("FWHM(1D)")
        ini_image = np.random.randint(100, 200, size=self.cam_image_dims, dtype='uint16')
        self.image_display.setImage(ini_image, autoRange=False, autoLevels=False, autoHistogramRange=False)
        self.layout.addWidget(self.image_display, 0, 0, 1, 6)
        self.layout.addWidget(self.button_cam_snap, 1, 0)
        self.layout.addWidget(self.combobox_fwhm, 1, 1)
        self.layout.addWidget(self.button_cam_live, 2, 0)
        self.setLayout(self.layout)
        self.setFixedSize(self.layout.sizeHint())

    def add_ROIs(self):
        """Overlay ROIs on top of image display"""
        roi_height_um = 50
        grid_spacing_um = 50
        roi_height_px = int(roi_height_um / config.microscope['pixel_size_um'])
        grid_spacing_px = int(grid_spacing_um / config.microscope['pixel_size_um'])
        dm_diameter_px = int(1000. * config.dm['diameter_mm'] / config.camera['pixel_um'])
        roi_L = pg.RectROI([self.cam_sensor_dims[1]/8.0,
                            self.cam_sensor_dims[0]/2.0 - int(roi_height_px / 2)],
                           [self.cam_sensor_dims[1]/4.0,
                            roi_height_px], movable=False)
        roi_R = pg.RectROI([self.cam_sensor_dims[1]/8.0 + self.cam_sensor_dims[1]/2.0,
                            self.cam_sensor_dims[0] / 2.0 - int(roi_height_px / 2)],
                           [self.cam_sensor_dims[1]/4.0,
                            roi_height_px], movable=False)
        roi_circle = pg.CircleROI([self.cam_sensor_dims[1]/2.0 - dm_diameter_px/2.0,
                                   self.cam_sensor_dims[0]/2.0 - dm_diameter_px/2.0],
                                  [dm_diameter_px, dm_diameter_px], movable=False,
                                  pen=pg.mkPen((100, 100, 100)))
        roi_vline = pg.InfiniteLine(pos=self.cam_sensor_dims[1]/2.0,
                                    angle=90, movable=False,
                                    pen=pg.mkPen((100, 100, 100)))
        # FWHM ROI for interactive curve fitting
        self.roi_line_fwhm = pg.LineROI([-100 + self.cam_sensor_dims[1] * 0.75,
                                         self.cam_sensor_dims[0]/2.0],
                                        [100 + self.cam_sensor_dims[1] * 0.75,
                                         self.cam_sensor_dims[0]/2.0],
                                        width=4, pen=pg.mkPen((200, 200, 0)))
        self.roi_fwhm_text = pg.TextItem("FWHM: none", color=(200, 200, 0))
        self.roi_fwhm_text.setPos(100, 100)

        for i in range(-3, 4):
            vpos = self.cam_sensor_dims[0]/2.0 + i * grid_spacing_px
            roi_hline = pg.InfiniteLine(pos=vpos, angle=0, movable=False, pen=pg.mkPen((150, 150, 150)))
            text_hline = pg.TextItem(f"{i * grid_spacing_um} um", color=(200, 200, 200))
            text_hline.setPos(self.cam_sensor_dims[0]/2.0, vpos)
            # grid_spacing_um
            self.image_display.getView().addItem(roi_hline)
            self.image_display.getView().addItem(text_hline)

        self.image_display.getView().addItem(roi_L)
        self.image_display.getView().addItem(roi_R)
        self.image_display.getView().addItem(roi_circle)
        self.image_display.getView().addItem(roi_vline)
        self.image_display.getView().addItem(self.roi_line_fwhm)
        self.image_display.getView().addItem(self.roi_fwhm_text)
        self.image_display.getView().invertY(False)

    def add_signals(self):
        self.combobox_fwhm.currentTextChanged.connect(self.compute_fwhm)
        self.sig_update_metrics.connect(self.compute_fwhm)

    def compute_fwhm(self):
        if self.combobox_fwhm.currentText() == "FWHM(1D)":
            im = self.image_display.getImageItem()
            self.roi_line_fwhm_data = self.roi_line_fwhm.getArrayRegion(im.image, im)
            avg_array = self.roi_line_fwhm_data.mean(axis=1)
            try:
                _, fwhm = self.compute_fwhm_1d(avg_array)
            except ValueError as e:
                fwhm = 0
            fwhm_um = fwhm * config.microscope['pixel_size_um']
            self.roi_fwhm_text.setText(f"FWHM: {fwhm_um:.2f} um")
            roi_pos = self.roi_line_fwhm.pos()
            self.roi_fwhm_text.setPos(roi_pos)

    def sigma2fwhm(self, sigma):
        return 2.0 * sigma * np.sqrt(2 * np.log(2))

    def normalize_array(self, arr, low_percentile=5.0):
        bg = np.percentile(arr, low_percentile)
        arr_normalized = np.clip((arr - bg) / (arr.max() - bg), 0, 1)
        return arr_normalized

    def gaussian_1d(self, x, xo, sigma_x, amplitude, offset):
        """"Return 1D gaussian"""
        xo = float(xo)
        g = offset + amplitude * np.exp(- ((x - xo) ** 2) / (2 * sigma_x ** 2))
        return g.ravel()

    def compute_fwhm_1d(self, arr):
        arr_norm = self.normalize_array(arr)
        x = np.linspace(0, arr_norm.shape[0] - 1, arr_norm.shape[0]) + 0.5
        # estimate the center position
        peak_val = arr_norm.max()
        max_ind_array = np.where(arr_norm == peak_val)
        if len(max_ind_array) > 0:
            x_peak = max_ind_array[0][0]
        else:
            x_peak = int(arr_norm.shape[0] / 2.0)
        # Parameters: xpos, sigmaX, amp, offset
        initial_guess = (x_peak, 1, 1, 0)
        popt, pcov = opt.curve_fit(self.gaussian_1d, (x),
                                   arr_norm.ravel(), p0=initial_guess,
                                   bounds=((arr_norm.shape[0] * 0.2,
                                            0.1,  # min sigma
                                            0.8, -0.2),  # min amp, offset
                                           (arr_norm.shape[0] * 0.8,
                                            arr_norm.shape[0] * 0.15,  # max sigma
                                            1.2, 0.2)))  # max amp, offset
        xcenter, sigmaX, amp, offset = popt
        fwhm = self.sigma2fwhm(sigmaX)
        return xcenter, fwhm


def get_dirname(path): return '.../' + os.path.basename(os.path.normpath(path)) + '/'


class MainWindow(QtWidgets.QWidget):
    """Wiring up all controls together"""
    def __init__(self, logger_name='main_window'):
        super().__init__()
        self.cam_window = None
        self.logger = logging.getLogger(logger_name)
        self.logger.setLevel(logging.DEBUG)
        # tabs
        self.tabs = QtWidgets.QTabWidget()
        self.tab_camera = QtWidgets.QWidget()
        self.tab_stage = QtWidgets.QWidget()
        self.tab_lightsheet = QtWidgets.QWidget()
        self.tab_defm = QtWidgets.QWidget()
        self.tab_etl = QtWidgets.QWidget()

        # deformable mirror widgets
        self.dev_dm = def_mirror.DmController(logger_name=self.logger.name + '.DM')

        # light-sheet widget
        self.ls_generator = lsg.LightsheetGenerator()

        # stage widgets
        self.dev_stage = stage.MotionController(logger_name=self.logger.name + '.stage')

        self.groupbox_scanning = QtWidgets.QGroupBox("Scanning")
        self.button_stage_x_move_right = QtWidgets.QPushButton("move ->")
        self.button_stage_x_move_left = QtWidgets.QPushButton("<- move")
        self.spinbox_stage_x_move_step = QtWidgets.QSpinBox(suffix=" um")
        self.button_stage_pos_start = QtWidgets.QPushButton("Mark x-start")
        self.button_stage_pos_stop = QtWidgets.QPushButton("Mark x-stop")
        self.button_stage_start_scan = QtWidgets.QPushButton("Start scan cycle")
        self.checkbox_stage_use_fixed_range = QtWidgets.QCheckBox("Use fixed range, um")
        self.spinbox_stage_speed_x = QtWidgets.QDoubleSpinBox(suffix=' mm/s (speed)')
        self.spinbox_stage_step_x = QtWidgets.QDoubleSpinBox(suffix=' um (trig. intvl)')
        self.spinbox_stage_range_x = QtWidgets.QDoubleSpinBox(suffix=' um (range)')
        self.spinbox_stage_n_cycles = QtWidgets.QSpinBox(suffix=' cycles (time pts)')
        self.label_stage_start_pos = QtWidgets.QLabel("0.0")
        self.label_stage_stop_pos = QtWidgets.QLabel("0.0")

        # camera widgets
        self.dev_cam = cam.CamController(logger_name=self.logger.name + '.camera')

        # ETL widget
        self.dev_etl = etl.ETL_controller(logger_name=self.logger.name + '.ETL')

        # acquisition
        self.groupbox_acq_params = QtWidgets.QGroupBox("Acquisition")
        self.button_cam_acquire = QtWidgets.QPushButton('Acquire and save')
        self.spinbox_n_timepoints = QtWidgets.QSpinBox()
        self.spinbox_frames_per_stack = QtWidgets.QSpinBox()
        self.spinbox_nangles = QtWidgets.QSpinBox()

        # saving
        self.groupbox_saving = QtWidgets.QGroupBox("Saving")

        self.button_save_folder = QtWidgets.QPushButton(get_dirname(config.saving['root_folder']))
        self.line_subfolder = QtWidgets.QLineEdit("subfolder")
        self.line_prefix = QtWidgets.QLineEdit("stack")
        self.combobox_file_format = QtWidgets.QComboBox()
        self.checkbox_simulation = QtWidgets.QCheckBox("Simulation mode")

        self.button_exit = QtWidgets.QPushButton('Exit')

        # GUI layouts
        self.layout = QtWidgets.QVBoxLayout(self)
        self.tab_camera.layout = QtWidgets.QFormLayout()
        self.tab_stage.layout = QtWidgets.QFormLayout()
        self.tab_lightsheet.layout = QtWidgets.QFormLayout()
        self.tab_defm.layout = QtWidgets.QFormLayout()
        self.tab_etl.layout = QtWidgets.QFormLayout()
        self.initUI()

        # Internal parameters
        self.n_frames_per_stack = self.n_stacks_to_grab = self.n_frames_to_grab = self.n_angles = None
        self.file_save_running = self.abort_pressed = False
        self.root_folder = config.saving['root_folder']
        self.dir_path = self.file_path = None
        self.file_format = "HDF5"
        # Set up threads and signals
        # Live mode image display worker+thread:
        self.thread_live_mode = QtCore.QThread()
        self.worker_live_mode = LiveImagingWorker(self, self.dev_cam)
        self.worker_live_mode.moveToThread(self.thread_live_mode)
        self.thread_live_mode.started.connect(self.worker_live_mode.update)
        self.worker_live_mode.sig_finished.connect(self.thread_live_mode.quit)

        self.thread_saving_files = SavingStacksThread(self, self.dev_cam, self.logger)
        self.thread_frame_grabbing = CameraFrameGrabbingThread(self, self.dev_cam, self.thread_saving_files, self.logger)
        # stage scanning worker+thread:
        self.thread_stage_scanning = QtCore.QThread()
        self.worker_stage_scanning = StageScanningWorker(self, self.logger)
        self.worker_stage_scanning.moveToThread(self.thread_stage_scanning)
        self.thread_stage_scanning.started.connect(self.worker_stage_scanning.scan)
        self.worker_stage_scanning.finished.connect(self.thread_stage_scanning.quit)

    def initUI(self):
        self.setLocale(QtCore.QLocale(QtCore.QLocale.English, QtCore.QLocale.UnitedStates))
        self.setWindowTitle("Microscope control")
        self.move(50, 100)
        # set up Tabs
        self.tabs.addTab(self.tab_camera, "Camera")
        self.tabs.addTab(self.tab_stage, "Stage")
        self.tabs.addTab(self.tab_lightsheet, "Light sheet")
        self.tabs.addTab(self.tab_defm, "Def. mirror")
        self.tabs.addTab(self.tab_etl, "ETL")

        # DEFORMABLE Mirror tab
        self.tab_defm.layout.addWidget(self.dev_dm.gui)
        self.dev_dm.gui.setFixedWidth(300)
        self.tab_defm.setLayout(self.tab_defm.layout)

        # ETL tab
        self.tab_etl.layout.addWidget(self.dev_etl.gui)
        self.dev_etl.gui.setFixedWidth(300)
        self.tab_etl.setLayout(self.tab_etl.layout)

        #LIGHTSHEET tab
<<<<<<< HEAD
        self.spinbox_ls_duration.setDecimals(1)
        self.spinbox_ls_duration.setSingleStep(0.1)
        self.spinbox_ls_duration.setFixedWidth(60)
        self.spinbox_ls_duration.setValue(config.lightsheet_generation['swipe_duration_ms'])

        self.spinbox_ls_galvo_offset0.setRange(-10, 10)
        self.spinbox_ls_galvo_offset0.setDecimals(2)
        self.spinbox_ls_galvo_offset0.setFixedWidth(60)
        self.spinbox_ls_galvo_offset0.setValue(config.lightsheet_generation['galvo_offset0_volts'])

        self.spinbox_ls_galvo_offset1.setRange(-10, 10)
        self.spinbox_ls_galvo_offset1.setDecimals(2)
        self.spinbox_ls_galvo_offset1.setFixedWidth(60)
        self.spinbox_ls_galvo_offset1.setValue(config.lightsheet_generation['galvo_offset1_volts'])

        self.spinbox_ls_galvo_amp0.setSingleStep(0.1)
        self.spinbox_ls_galvo_amp0.setRange(0, 10)
        self.spinbox_ls_galvo_amp0.setFixedWidth(60)
        self.spinbox_ls_galvo_amp0.setValue(config.lightsheet_generation['galvo_amp0_volts'])

        self.spinbox_ls_galvo_amp1.setSingleStep(0.1)
        self.spinbox_ls_galvo_amp1.setRange(0, 10)
        self.spinbox_ls_galvo_amp1.setFixedWidth(60)
        self.spinbox_ls_galvo_amp1.setValue(config.lightsheet_generation['galvo_amp1_volts'])

        self.spinbox_ls_laser_volts.setRange(0, config.lightsheet_generation['laser_max_volts'])
        self.spinbox_ls_laser_volts.setDecimals(2)
        self.spinbox_ls_laser_volts.setSingleStep(0.05)
        self.spinbox_ls_laser_volts.setFixedWidth(60)
        self.spinbox_ls_laser_volts.setValue(config.lightsheet_generation['laser_set_volts'])

        self.checkbox_ls_switch_auto.setChecked(True)
        self.checkbox_ls_switch_auto.setEnabled(True)

        self.combobox_ls_side.setFixedWidth(80)
        self.combobox_ls_side.addItem("Left")
        self.combobox_ls_side.addItem("Right")
        self.combobox_ls_side.setEnabled(False)

        self.combobox_ls_port.setFixedWidth(80)
        self.combobox_ls_port.addItem(config.lightsheet_generation['arduino_switcher_port'])

        self.button_ls_activate.setFixedWidth(160)
        self.button_ls_activate.setStyleSheet('QPushButton {color: red;}')

        self.tab_lightsheet.layout.addRow("Swipe duration, ms", self.spinbox_ls_duration)
        self.tab_lightsheet.layout.addRow("L-arm galvo offset, V", self.spinbox_ls_galvo_offset0)
        self.tab_lightsheet.layout.addRow("R-arm galvo offset, V", self.spinbox_ls_galvo_offset1)
        self.tab_lightsheet.layout.addRow("L-arm galvo amplitude, V", self.spinbox_ls_galvo_amp0)
        self.tab_lightsheet.layout.addRow("R-arm galvo amplitude, V", self.spinbox_ls_galvo_amp1)
        self.tab_lightsheet.layout.addRow("Laser power ctrl, V", self.spinbox_ls_laser_volts)
        self.tab_lightsheet.layout.addRow("Illumination objective", self.combobox_ls_side)
        self.tab_lightsheet.layout.addRow(self.button_ls_activate)
        self.tab_lightsheet.layout.addRow(self.checkbox_ls_switch_auto)
        self.tab_lightsheet.layout.addRow("Arduino COM port", self.combobox_ls_port)
=======
        self.tab_lightsheet.layout.addWidget(self.ls_generator.gui)
>>>>>>> d279350c
        self.tab_lightsheet.setLayout(self.tab_lightsheet.layout)

        # Stage tab
        self.dev_stage.gui.setFixedWidth(300)
        self.button_stage_pos_start.setFixedWidth(80)
        self.button_stage_pos_stop.setFixedWidth(80)

        self.label_stage_start_pos.setFixedWidth(60)
        self.label_stage_stop_pos.setFixedWidth(60)

        self.button_stage_start_scan.setFixedWidth(240)
        self.checkbox_stage_use_fixed_range.setChecked(True)

        self.spinbox_stage_speed_x.setValue(0.2)
        self.spinbox_stage_speed_x.setMinimum(0.01)
        self.spinbox_stage_speed_x.setFixedWidth(160)
        self.spinbox_stage_speed_x.setDecimals(3)
        self.spinbox_stage_speed_x.setEnabled(False)

        self.spinbox_stage_step_x.setDecimals(3)
        self.spinbox_stage_step_x.setValue(2.820)
        self.spinbox_stage_step_x.setMinimum(0.022)
        self.spinbox_stage_step_x.setFixedWidth(160)
        self.spinbox_stage_step_x.setSingleStep(0.022)

        self.spinbox_stage_n_cycles.setValue(1)
        self.spinbox_stage_n_cycles.setMinimum(1)
        self.spinbox_stage_n_cycles.setMaximum(1000)
        self.spinbox_stage_n_cycles.setFixedWidth(160)
        self.spinbox_stage_n_cycles.setEnabled(False)

        self.spinbox_stage_range_x.setValue(50)
        self.spinbox_stage_range_x.setFixedWidth(160)
        self.spinbox_stage_range_x.setDecimals(0)
        self.spinbox_stage_range_x.setSingleStep(1)
        self.spinbox_stage_range_x.setRange(1, 1000)

        self.button_stage_x_move_right.setFixedWidth(80)
        self.button_stage_x_move_left.setFixedWidth(80)

        self.spinbox_stage_x_move_step.setValue(5)
        self.spinbox_stage_x_move_step.setFixedWidth(60)
        self.spinbox_stage_x_move_step.setRange(1, 500)

        layout_stage_start_stop = QtWidgets.QGridLayout()
        layout_stage_start_stop.addWidget(self.button_stage_pos_start, 0, 0)
        layout_stage_start_stop.addWidget(self.label_stage_start_pos, 0, 1)
        layout_stage_start_stop.addWidget(self.button_stage_pos_stop, 0, 2)
        layout_stage_start_stop.addWidget(self.label_stage_stop_pos, 0, 3)
        layout_stage_start_stop.addWidget(self.button_stage_x_move_right, 1, 0)
        layout_stage_start_stop.addWidget(self.spinbox_stage_x_move_step, 1, 1)
        layout_stage_start_stop.addWidget(self.button_stage_x_move_left, 1, 2)

        self.tab_stage.layout.addWidget(self.dev_stage.gui)
        self.tab_stage.layout.addWidget(self.spinbox_stage_speed_x)
        self.tab_stage.layout.addWidget(self.spinbox_stage_step_x)
        self.tab_stage.layout.addWidget(self.checkbox_stage_use_fixed_range)
        self.tab_stage.layout.addWidget(self.spinbox_stage_range_x)
        self.tab_stage.layout.addWidget(self.spinbox_stage_n_cycles)
        self.tab_stage.layout.addRow(layout_stage_start_stop)
        self.tab_stage.layout.addRow(self.button_stage_start_scan)

        self.tab_stage.setLayout(self.tab_stage.layout)

        # CAMERA window
        self.cam_window = CameraWindow(self)
        self.cam_window.show()

        # acquisition params
        self.groupbox_acq_params.setFixedWidth(300)

        self.spinbox_n_timepoints.setValue(1)
        self.spinbox_n_timepoints.setFixedWidth(60)
        self.spinbox_n_timepoints.setMaximum(10000)
        self.spinbox_n_timepoints.setMinimum(1)

        self.spinbox_frames_per_stack.setValue(40)
        self.spinbox_frames_per_stack.setFixedWidth(60)
        self.spinbox_frames_per_stack.setRange(1, 1000)

        self.spinbox_nangles.setValue(2)
        self.spinbox_nangles.setEnabled(False)
        self.spinbox_nangles.setFixedWidth(60)

        layout_acquisition = QtWidgets.QFormLayout()
        layout_acquisition.addRow("Images per stack:", self.spinbox_frames_per_stack)
        layout_acquisition.addRow("Time points:", self.spinbox_n_timepoints)
        layout_acquisition.addRow("n(angles):", self.spinbox_nangles)
        self.groupbox_acq_params.setLayout(layout_acquisition)

        # saving, layouts
        self.groupbox_saving.setFixedWidth(300)
        self.line_subfolder.setAlignment(QtCore.Qt.AlignRight)
        self.line_prefix.setAlignment(QtCore.Qt.AlignRight)
        self.combobox_file_format.setFixedWidth(80)
        self.combobox_file_format.addItem("HDF5")
        self.combobox_file_format.addItem("TIFF")

        layout_files = QtWidgets.QFormLayout()
        layout_files.addRow(self.button_save_folder)
        layout_files.addRow(self.line_subfolder)
        layout_files.addRow(self.line_prefix)
        layout_files.addRow("Format", self.combobox_file_format)
        self.groupbox_saving.setLayout(layout_files)

        # Camera controls layout
        self.dev_cam.gui.setFixedWidth(300)
        self.button_cam_acquire.setFixedWidth(300)
        # self.checkbox_with_scanning.setChecked(True)
        # self.checkbox_with_scanning.setToolTip('Start scanning cycle after camera started')

        self.tab_camera.layout.addWidget(self.dev_cam.gui)
        self.tab_camera.layout.addWidget(self.groupbox_acq_params)
        self.tab_camera.layout.addWidget(self.button_cam_acquire)
        self.tab_camera.layout.addWidget(self.groupbox_saving)
        self.tab_camera.setLayout(self.tab_camera.layout)

        # global layout
        self.button_exit.setFixedWidth(120)
        self.layout.addWidget(self.tabs)
        self.layout.addWidget(self.button_exit)
        self.setLayout(self.layout)

        # Signals Camera control
        self.cam_window.button_cam_snap.clicked.connect(self.button_snap_clicked)
        self.cam_window.button_cam_live.clicked.connect(self.button_live_clicked)
        self.button_cam_acquire.clicked.connect(self.button_acquire_clicked)
        self.button_save_folder.clicked.connect(self.button_save_folder_clicked)
        self.combobox_file_format.currentTextChanged.connect(self.set_file_format)
        self.button_exit.clicked.connect(self.button_exit_clicked)

        # Signals Stage control
        self.button_stage_x_move_right.clicked.connect(self.stage_x_move_right)
        self.button_stage_x_move_left.clicked.connect(self.stage_x_move_left)
        self.button_stage_pos_start.clicked.connect(self.stage_mark_start_pos)
        self.button_stage_pos_stop.clicked.connect(self.stage_mark_stop_pos)
        self.button_stage_start_scan.clicked.connect(self.start_scan)

<<<<<<< HEAD
        # Signals LS generation
        self.button_ls_activate.clicked.connect(self.activate_lightsheet)
        self.checkbox_ls_switch_auto.stateChanged.connect(self.set_ls_switching)

        # coupling between camera and stage params
=======
>>>>>>> d279350c
        self.dev_cam.gui.inputs['Exposure, ms'].editingFinished.connect(self.update_calculator)
        self.spinbox_stage_step_x.valueChanged.connect(self.update_calculator)
        self.spinbox_stage_range_x.valueChanged.connect(self.update_calculator)
        self.spinbox_n_timepoints.valueChanged.connect(self.update_calculator)

    def start_scan(self):
        self.worker_stage_scanning.setup(self.dev_stage, self.n_stacks_to_grab)
        self.thread_stage_scanning.start()

    def stage_x_move_right(self):
        if self.dev_stage.initialized:
            self.dev_stage.get_position()
            pos_x, pos_y = self.dev_stage.position_x_mm, self.dev_stage.position_y_mm
            new_x, new_y = pos_x + 0.001 * self.spinbox_stage_x_move_step.value(), pos_y
            self.dev_stage.move_abs((new_x, new_y))
        else:
            self.logger.error("Please activate stage first")

    def stage_x_move_left(self):
        if self.dev_stage.initialized:
            self.dev_stage.get_position()
            pos_x, pos_y = self.dev_stage.position_x_mm, self.dev_stage.position_y_mm
            new_x, new_y = pos_x - 0.001 * self.spinbox_stage_x_move_step.value(), pos_y
            self.dev_stage.move_abs((new_x, new_y))
        else:
            self.logger.error("Please activate stage first")

    def stage_mark_start_pos(self):
        if self.dev_stage.initialized:
            self.dev_stage.get_position()
            pos = self.dev_stage.position_x_mm - self.dev_stage.backlash_mm
            self.label_stage_start_pos.setText(f'{pos:.4f}')
            self.dev_stage.set_scan_region(pos, scan_boundary='x_start')
            self.dev_stage.set_scan_region(self.dev_stage.position_y_mm, scan_boundary='y_start')
        else:
            self.logger.error("Please activate stage first")

    def stage_mark_stop_pos(self):
        if self.dev_stage.initialized:
            self.dev_stage.get_position()
            if self.checkbox_stage_use_fixed_range.isChecked():
                start = float(self.label_stage_start_pos.text().strip())
                pos = start + self.spinbox_stage_range_x.value()/1000. + 2*self.dev_stage.backlash_mm
                self.label_stage_stop_pos.setText(f'{pos:.4f}')
            else:
                pos = self.dev_stage.position_x_mm + self.dev_stage.backlash_mm
                self.label_stage_stop_pos.setText(f'{pos:.4f}')
            self.dev_stage.set_scan_region(pos, scan_boundary='x_stop')
            self.dev_stage.set_scan_region(self.dev_stage.position_y_mm, scan_boundary='y_stop')
        else:
            self.logger.error("Please activate stage first")

<<<<<<< HEAD
    def set_ls_switching(self):
        if self.checkbox_ls_switch_auto.isChecked():
            self.combobox_ls_side.setEnabled(False)
        else:
            self.combobox_ls_side.setEnabled(True)

    def activate_lightsheet(self):
        """Create and start DAQmx stask for cam-triggered light-sheet"""
        # connect to Arduino LS switcher
        if self.checkbox_ls_switch_auto and (self.serial_ls is None):
            try:
                self.serial_ls = serial.Serial(self.combobox_ls_port.currentText(), 9600, timeout=2)
                self.serial_ls.write("?ver\n".encode())
                status = self.serial_ls.readline().decode('utf-8')
                self.logger.info("Connected to Arduino switcher, version:" + status + "\n")
            except serial.SerialException as e:
                self.logger.error(f"Cannot connect to Arduino switcher {e}")

        if not self.ls_active:
            self.create_daqmx_task()
            self.setup_lightsheet()
            self.ls_active = True
            self.button_ls_activate.setText("Inactivate light sheet")
            self.button_ls_activate.setStyleSheet('QPushButton {color: blue;}')
        else:
            self.cleanup_daqmx_task()
            self.ls_active = False
            self.button_ls_activate.setText("Activate light sheet")
            self.button_ls_activate.setStyleSheet('QPushButton {color: red;}')

    def create_daqmx_task(self):
        """Create the DAQmx task, but don't start it yet."""
        self.daqmx_task_AO_ls = pd.Task()
        min_voltage = - config.lightsheet_generation['laser_max_volts']
        max_voltage = config.lightsheet_generation['laser_max_volts']
        try:
            self.daqmx_task_AO_ls.CreateAOVoltageChan("/Dev1/ao0:1", "galvo-laser",
                                                      min_voltage, max_voltage, pd.DAQmx_Val_Volts, None)
        except pd.DAQException as e:
            self.logger.error(f"DAQmx error: {e.message}")

    def cleanup_daqmx_task(self):
        """Stop and clear the DAQmx task"""
        self.daqmx_task_AO_ls.StopTask()
        self.daqmx_task_AO_ls.ClearTask()

    def setup_lightsheet(self):
        """Set up the lightsheet for L/R arm illumination.
        Stops, re-configures, and restarts the DAQmx task.
        """
        galvo_amplitudes = self.spinbox_ls_galvo_amp0.value(), self.spinbox_ls_galvo_amp1.value()
        ls_duration_ms = self.spinbox_ls_duration.value()
        ls_laser_volts = self.spinbox_ls_laser_volts.value()

        # Arduino-controlled arm switcher
        # automatic mode
        if self.checkbox_ls_switch_auto.isChecked():
            galvo_offsets = (0, 0)
            i_arm = 0
            if self.serial_ls is not None:
                self.serial_ls.write(('n ' + str(self.spinbox_frames_per_stack.value()) + '\n').encode())
                self.serial_ls.write('reset\n'.encode())
                self.serial_ls.write(('v0 ' + str(self.spinbox_ls_galvo_offset0.value()) + '\n').encode())
                self.serial_ls.write(('v1 ' + str(self.spinbox_ls_galvo_offset1.value()) + '\n').encode())
        # fixed arm mode
        else:
            galvo_offsets = self.spinbox_ls_galvo_offset0.value(), self.spinbox_ls_galvo_offset1.value()
            i_arm = self.combobox_ls_side.currentIndex()
            if self.serial_ls is not None:
                self.serial_ls.write('n 10000\n'.encode())
                self.serial_ls.write('v0 0.0\n'.encode())
                self.serial_ls.write('v1 0.0\n'.encode())
                self.serial_ls.write('reset\n'.encode())

        if self.daqmx_task_AO_ls is not None:
            try:
                ls.task_config(self.daqmx_task_AO_ls,
                               wf_duration_ms=ls_duration_ms,
                               galvo_offset_V=galvo_offsets[i_arm],
                               galvo_amplitude_V=galvo_amplitudes[i_arm],
                               laser_amplitude_V=ls_laser_volts,
                               galvo_inertia_ms=0.2)
            except pd.DAQException as e:
                self.logger.error(f"DAQmx: {e}")
        else:
            self.logger.error("Light sheet is inactive\n")

=======
>>>>>>> d279350c
    def update_calculator(self):
        # speed = (stepX) / (timing between steps, trigger-coupled to exposure)
        if self.dev_cam.exposure_ms != 0:
            stage_speed_x = self.spinbox_stage_step_x.value() / self.dev_cam.exposure_ms
            self.spinbox_stage_speed_x.setValue(stage_speed_x)

        if self.spinbox_n_timepoints.value() != 0:
            self.spinbox_stage_n_cycles.setValue(self.spinbox_n_timepoints.value())

        # feed the trigger interval to the stage settings
        if self.dev_stage.initialized:
            stage_step_x_mm = 0.001 * self.spinbox_stage_step_x.value()
            self.dev_stage.set_trigger_intervals(stage_step_x_mm, trigger_axis='X')
            self.dev_stage.set_speed(stage_speed_x, axis='X')

        if self.spinbox_stage_speed_x.value() != 0:
            exposure_ms = self.spinbox_stage_step_x.value() / self.spinbox_stage_speed_x.value()
            if self.dev_cam is not None:
                self.dev_cam.set_exposure(exposure_ms)

        # n(trigger pulses, coupled to exposure) = (scan range) / (stepX)
        if self.spinbox_stage_step_x.value() != 0:
            n_triggers = int((self.spinbox_stage_range_x.value() + 1000 * 2 * self.dev_stage.backlash_mm)
                             / self.spinbox_stage_step_x.value())
            self.spinbox_frames_per_stack.setValue(n_triggers)
            if self.ls_generator.initialized:
                self.ls_generator.set_switching_period(n_triggers)

    def button_exit_clicked(self):
        if self.dev_cam.dev_handle is not None:
            self.dev_cam.dev_handle.shutdown()
        if self.dev_dm.dev_handle is not None:
            self.dev_dm.close()
        self.cam_window.close()
        self.close()

    def button_snap_clicked(self):
        self.dev_cam.snap()
        self.display_image(self.dev_cam.last_image, position=(0, self.dev_cam.cam_voffset))

    def display_image(self, image, position=None, text_update=False):
        """
        Update the GUI with new image from the camera.
        :param image: 2-dim numpy array, full resolution, 'uint16' type.
        :param text_update: print image min and max in log window (default False)
        :param position: tuple of image (x,y) position.
        :return: None
        """
        self.cam_window.image_display.setImage(image.T, autoRange=False, autoLevels=False,
                                    pos=position, autoHistogramRange=False)
        self.cam_window.sig_update_metrics.emit()
        if text_update:
            self.logger.info("(min, max): (" + str(image.min()) + "," + str(image.max()) + ")\n")

    def button_live_clicked(self):
        if not self.dev_cam.status == 'Running':
            self.dev_cam.status = 'Running'
            self.thread_live_mode.start()
            self.cam_window.button_cam_live.setText("Stop")
            self.cam_window.button_cam_live.setStyleSheet('QPushButton {color: red;}')
        else:  # if clicked while running
            self.dev_cam.status = 'Idle'
            self.cam_window.button_cam_live.setText("Live")
            self.cam_window.button_cam_live.setStyleSheet('QPushButton {color: black;}')

    def button_acquire_clicked(self):
        '''
        Start camera acquisition and file saving
        '''
        # start acquisition
        if (not self.abort_pressed) and (self.dev_cam.status != 'Running') and (not self.file_save_running):
            self.create_folder()
            self.check_cam_initialized()
            self.dev_cam.status = 'Running'
            self.button_acquire_reset()
            self.n_frames_per_stack = int(self.spinbox_frames_per_stack.value())
            self.n_stacks_to_grab = int(self.spinbox_n_timepoints.value() * self.spinbox_nangles.value())
            self.n_frames_to_grab = self.n_stacks_to_grab * self.n_frames_per_stack
            self.n_angles = int(self.spinbox_nangles.value())
            self.dev_cam.setup()
            self.thread_frame_grabbing.setup(self.n_frames_to_grab)
            self.thread_saving_files.setup(self.n_frames_to_grab, self.n_frames_per_stack,
                                           self.n_angles, self.dev_cam.frame_height_px)
            self.thread_frame_grabbing.start()
            self.thread_saving_files.start()
            if not self.dev_cam.config['simulation']:
                self.dev_cam.dev_handle.setACQMode("run_till_abort")
        # If pressed DURING acquisition, abort acquisition and saving
        if self.dev_cam.status == 'Running' and self.file_save_running:
            self.dev_cam.status = 'Idle'
            self.abort_pressed = True
            self.button_acquire_reset()
            self.thread_frame_grabbing.wait()
            self.thread_saving_files.wait()

    def check_cam_initialized(self):
        if self.dev_cam.config['simulation']:
            pass
        elif self.dev_cam.dev_handle is None:
            self.logger.error("Please initialize the camera.")
            self.abort_pressed = True

    def create_folder(self):
        """Create new folder for acquisition."""
        self.dir_path = self.root_folder + "/" + self.line_subfolder.text()
        i_dir = 0
        while os.path.exists(self.dir_path + f'_v{i_dir}'): i_dir += 1
        self.dir_path += f'_v{i_dir}'
        os.mkdir(self.dir_path)
        self.file_path = self.dir_path + "/" + self.line_prefix.text()
        self.logger.info("Experiment folder: " + self.dir_path)

    def button_acquire_reset(self):
        if (not self.dev_cam.status == 'Running') and (not self.file_save_running):
            self.button_cam_acquire.setText("Acquire and save")
            self.button_cam_acquire.setStyleSheet('QPushButton {color: black;}')
        if (not self.dev_cam.status == 'Running') and self.file_save_running:
            self.button_cam_acquire.setText("Saving...")
            self.button_cam_acquire.setStyleSheet('QPushButton {color: blue;}')
        if self.dev_cam.status == 'Running':
            self.button_cam_acquire.setText("Abort")
            self.button_cam_acquire.setStyleSheet('QPushButton {color: red;}')

    def button_save_folder_clicked(self):
        file_dialog = QtWidgets.QFileDialog()
        file_dialog.setFileMode(QtWidgets.QFileDialog.Directory)
        folder = file_dialog.getExistingDirectory(self, "Save to folder", self.root_folder)
        if folder:
            self.root_folder = folder
            self.button_save_folder.setText(get_dirname(folder))
            self.logger.info("Root folder for saving: " + self.root_folder)

    def set_file_format(self, new_format):
        self.file_format = new_format


class LiveImagingWorker(QtCore.QObject):
    """
    Acquire one image at a time and display it.
    """
    sig_finished = pyqtSignal()

    def __init__(self, parent_window, camera):
        super().__init__()
        self.parent_window = parent_window
        self.camera = camera

    @QtCore.pyqtSlot()
    def update(self):
        while self.camera.status == 'Running':
            self.parent_window.button_snap_clicked()
            time.sleep(0.2)
        self.sig_finished.emit()


class StageScanningWorker(QtCore.QObject):
    """
    Scan the stage multiple cycles. Proper use of QThread via worker object.
    """
    finished = pyqtSignal()

    def __init__(self, camera_window, logger):
        super().__init__()
        self.camera_window = camera_window
        self.logger = logger
        self.dev_stage = None

    @QtCore.pyqtSlot()
    def setup(self, dev_stage, n_lines):
        self.dev_stage = dev_stage
        self.dev_stage.set_n_scan_lines(n_lines)

    @QtCore.pyqtSlot()
    def scan(self):
        if self.dev_stage.initialized:
            self.dev_stage.start_scan()
            # wait for response of move completion
            response = self.dev_stage.write_with_response(b'/')
            while response[0] != 'N':
                response = self.dev_stage.write_with_response(b'/')
                time.sleep(0.05)
            self.dev_stage.logger.debug(f"move complete")
            # return to scan start position
            self.dev_stage.move_abs((self.dev_stage.scan_limits_xx_yy[0], self.dev_stage.scan_limits_xx_yy[2]))
            self.dev_stage.get_position()
        else:
            self.logger.error("Please activate stage first")
        self.finished.emit()


class CameraFrameGrabbingThread(QThread):
    """
    Grab images from the camera and save them into list.
    """
    signal_GUI = pyqtSignal()
    signal_save_data = pyqtSignal(object)
    signal_display_image = pyqtSignal(object)

    def __init__(self, parent_window, camera, saving_thread, logger):
        super().__init__()
        self.parent_window = parent_window
        self.camera = camera
        self.logger = logger
        self.saving_thread = saving_thread
        self.signal_GUI.connect(self.parent_window.button_acquire_reset)
        self.signal_display_image.connect(self.parent_window.display_image)
        self.gui_update_interval_s = 1.0

        if self.saving_thread is not None:
            self.signal_save_data.connect(self.saving_thread.append_new_data)
        self.n_frames_to_grab = None
        self.n_frames_grabbed = None

    def setup(self, n_frames_to_grab):
        self.n_frames_to_grab = n_frames_to_grab
        self.n_frames_grabbed = 0

    def __del__(self):
        self.wait()

    def run(self):
        if not self.camera.config['simulation']:
            self.camera.dev_handle.startAcquisition()
        self.logger.info("Camera started")
        start_time = time.time()
        while (self.camera.status == 'Running') and (self.n_frames_grabbed < self.n_frames_to_grab):
            if self.camera.config['simulation']:
                self.n_frames_grabbed += 1
                sim_image_16bit = np.random.randint(100, 200, size=2048 * 2048, dtype='uint16')
                frame_data = [sim_image_16bit]
                self.signal_save_data.emit(frame_data)
                self.signal_display_image.emit(np.reshape(frame_data, self.camera.config['image_shape']))
            else:
                [frames, dims] = self.camera.dev_handle.getFrames()
                self.n_frames_grabbed += len(frames)
                if len(frames) > 0:
                    frame_data = []
                    for frame in frames:
                        frame_data.append(frame.getData())
                    self.signal_save_data.emit(frame_data)
                    time_stamp = time.time()
                    if (time_stamp - start_time) >= self.gui_update_interval_s:
                        start_time = time.time()
                        self.signal_display_image.emit(np.reshape(frame_data[0], dims))
        # Clean up after the main cycle is done
        if not self.camera.config['simulation']:
            self.camera.dev_handle.stopAcquisition()
        self.camera.status = 'Idle'
        self.signal_GUI.emit()


class SavingStacksThread(QThread):
    """
    Save stacks to files
    """
    signal_GUI = pyqtSignal()

    def __init__(self, parent_window, camera, logger):
        super().__init__()
        self.parent_window = parent_window
        self.camera = camera
        self.logger = logger
        self.frames_to_save = self.frames_per_stack = self.n_angles = self.frames_saved = None
        self.stack_counter = self.angle_counter = self.bdv_writer = self.stack = self.cam_image_height = None
        self.frameQueue = deque([])
        self.signal_GUI.connect(self.parent_window.button_acquire_reset)

    def __del__(self):
        self.wait()

    def setup(self, frames_to_save, frames_per_stack, n_angles, image_height):
        self.frames_to_save = frames_to_save
        self.frames_per_stack = frames_per_stack
        self.n_angles = n_angles
        self.frames_saved = 0
        self.stack_counter = 0
        self.angle_counter = 0
        self.cam_image_height = image_height
        self.stack = np.empty((frames_per_stack, self.cam_image_height, 2048), 'uint16')

    def append_new_data(self, obj_list):
        if len(obj_list) > 0:
            self.frameQueue.extend(obj_list)
        else:
            pass

    def run(self):
        self.parent_window.file_save_running = True
        if self.parent_window.file_format == "HDF5":
            self.bdv_writer = npy2bdv.BdvWriter(self.parent_window.file_path + '.h5',
                                                nangles=self.n_angles,
                                                subsamp=((1, 1, 1),))
        elif self.parent_window.file_format == "TIFF":
            pass

        while (self.frames_saved < self.frames_to_save) and not self.parent_window.abort_pressed:
            if len(self.frameQueue) >= self.frames_per_stack:
                for iframe in range(self.frames_per_stack):
                    plane = self.frameQueue.popleft()
                    self.stack[iframe, :, :] = np.reshape(plane, (self.cam_image_height, 2048))
                    self.frames_saved += 1
                # print("stack#" + str(self.stack_counter))
                # print("frames_saved:" + str(self.frames_saved))
                # print("queue length:" + str(len(self.frameQueue)))
                if self.parent_window.file_format == "HDF5":
                    z_voxel_size = self.parent_window.spinbox_stage_step_x.value() / np.sqrt(2)
                    z_anisotropy = z_voxel_size / config.microscope['pixel_size_um']
                    affine_matrix = np.array(((1.0, 0.0, 0.0, 0.0),
                                              (0.0, 1.0, -z_anisotropy, 0.0),
                                              (0.0, 0.0, 1.0, 0.0)))
                    voxel_size = (config.microscope['pixel_size_um'], config.microscope['pixel_size_um'], z_voxel_size)
                    self.bdv_writer.append_view(self.stack,
                                                time=int(self.stack_counter / self.n_angles),
                                                angle=self.angle_counter,
                                                m_affine=affine_matrix,
                                                name_affine="unshearing transformation",
                                                calibration=(1, 1, 1),
                                                voxel_size_xyz=voxel_size,
                                                exposure_time=self.camera.exposure_ms
                                                )
                elif self.parent_window.file_format == "TIFF":
                    file_name = self.parent_window.file_path + \
                                "_t{:05d}a{:01d}.tiff".format(self.stack_counter, self.angle_counter)
                    tifffile.imsave(file_name, self.stack)
                else:
                    self.logger.error(f"unknown format:{self.parent_window.file_format}")

                self.stack_counter += 1
                self.angle_counter = (self.angle_counter + 1) % self.n_angles
            else:
                self.msleep(10)
        # clean-up:
        if self.parent_window.file_format == "HDF5":
            if not self.parent_window.abort_pressed:
                self.bdv_writer.write_xml_file(ntimes=int(self.stack_counter / self.n_angles),
                                               camera_name="Hamamatsu OrcaFlash 4.3")
            self.bdv_writer.close()
        elif self.parent_window.file_format == "TIFF":
            pass
        self.frameQueue.clear()
        self.parent_window.file_save_running = False
        self.logger.info(f"Saved {self.frames_saved} images in {self.stack_counter} stacks with {self.n_angles} angles")
        self.signal_GUI.emit()


if __name__ == '__main__':
    app = QtWidgets.QApplication(sys.argv)
    window = MainWindow()
    window.show()
    app.exec_()<|MERGE_RESOLUTION|>--- conflicted
+++ resolved
@@ -285,65 +285,7 @@
         self.tab_etl.setLayout(self.tab_etl.layout)
 
         #LIGHTSHEET tab
-<<<<<<< HEAD
-        self.spinbox_ls_duration.setDecimals(1)
-        self.spinbox_ls_duration.setSingleStep(0.1)
-        self.spinbox_ls_duration.setFixedWidth(60)
-        self.spinbox_ls_duration.setValue(config.lightsheet_generation['swipe_duration_ms'])
-
-        self.spinbox_ls_galvo_offset0.setRange(-10, 10)
-        self.spinbox_ls_galvo_offset0.setDecimals(2)
-        self.spinbox_ls_galvo_offset0.setFixedWidth(60)
-        self.spinbox_ls_galvo_offset0.setValue(config.lightsheet_generation['galvo_offset0_volts'])
-
-        self.spinbox_ls_galvo_offset1.setRange(-10, 10)
-        self.spinbox_ls_galvo_offset1.setDecimals(2)
-        self.spinbox_ls_galvo_offset1.setFixedWidth(60)
-        self.spinbox_ls_galvo_offset1.setValue(config.lightsheet_generation['galvo_offset1_volts'])
-
-        self.spinbox_ls_galvo_amp0.setSingleStep(0.1)
-        self.spinbox_ls_galvo_amp0.setRange(0, 10)
-        self.spinbox_ls_galvo_amp0.setFixedWidth(60)
-        self.spinbox_ls_galvo_amp0.setValue(config.lightsheet_generation['galvo_amp0_volts'])
-
-        self.spinbox_ls_galvo_amp1.setSingleStep(0.1)
-        self.spinbox_ls_galvo_amp1.setRange(0, 10)
-        self.spinbox_ls_galvo_amp1.setFixedWidth(60)
-        self.spinbox_ls_galvo_amp1.setValue(config.lightsheet_generation['galvo_amp1_volts'])
-
-        self.spinbox_ls_laser_volts.setRange(0, config.lightsheet_generation['laser_max_volts'])
-        self.spinbox_ls_laser_volts.setDecimals(2)
-        self.spinbox_ls_laser_volts.setSingleStep(0.05)
-        self.spinbox_ls_laser_volts.setFixedWidth(60)
-        self.spinbox_ls_laser_volts.setValue(config.lightsheet_generation['laser_set_volts'])
-
-        self.checkbox_ls_switch_auto.setChecked(True)
-        self.checkbox_ls_switch_auto.setEnabled(True)
-
-        self.combobox_ls_side.setFixedWidth(80)
-        self.combobox_ls_side.addItem("Left")
-        self.combobox_ls_side.addItem("Right")
-        self.combobox_ls_side.setEnabled(False)
-
-        self.combobox_ls_port.setFixedWidth(80)
-        self.combobox_ls_port.addItem(config.lightsheet_generation['arduino_switcher_port'])
-
-        self.button_ls_activate.setFixedWidth(160)
-        self.button_ls_activate.setStyleSheet('QPushButton {color: red;}')
-
-        self.tab_lightsheet.layout.addRow("Swipe duration, ms", self.spinbox_ls_duration)
-        self.tab_lightsheet.layout.addRow("L-arm galvo offset, V", self.spinbox_ls_galvo_offset0)
-        self.tab_lightsheet.layout.addRow("R-arm galvo offset, V", self.spinbox_ls_galvo_offset1)
-        self.tab_lightsheet.layout.addRow("L-arm galvo amplitude, V", self.spinbox_ls_galvo_amp0)
-        self.tab_lightsheet.layout.addRow("R-arm galvo amplitude, V", self.spinbox_ls_galvo_amp1)
-        self.tab_lightsheet.layout.addRow("Laser power ctrl, V", self.spinbox_ls_laser_volts)
-        self.tab_lightsheet.layout.addRow("Illumination objective", self.combobox_ls_side)
-        self.tab_lightsheet.layout.addRow(self.button_ls_activate)
-        self.tab_lightsheet.layout.addRow(self.checkbox_ls_switch_auto)
-        self.tab_lightsheet.layout.addRow("Arduino COM port", self.combobox_ls_port)
-=======
         self.tab_lightsheet.layout.addWidget(self.ls_generator.gui)
->>>>>>> d279350c
         self.tab_lightsheet.setLayout(self.tab_lightsheet.layout)
 
         # Stage tab
@@ -425,7 +367,7 @@
         self.spinbox_frames_per_stack.setRange(1, 1000)
 
         self.spinbox_nangles.setValue(2)
-        self.spinbox_nangles.setEnabled(False)
+        self.spinbox_nangles.setMinimum(1)
         self.spinbox_nangles.setFixedWidth(60)
 
         layout_acquisition = QtWidgets.QFormLayout()
@@ -482,14 +424,6 @@
         self.button_stage_pos_stop.clicked.connect(self.stage_mark_stop_pos)
         self.button_stage_start_scan.clicked.connect(self.start_scan)
 
-<<<<<<< HEAD
-        # Signals LS generation
-        self.button_ls_activate.clicked.connect(self.activate_lightsheet)
-        self.checkbox_ls_switch_auto.stateChanged.connect(self.set_ls_switching)
-
-        # coupling between camera and stage params
-=======
->>>>>>> d279350c
         self.dev_cam.gui.inputs['Exposure, ms'].editingFinished.connect(self.update_calculator)
         self.spinbox_stage_step_x.valueChanged.connect(self.update_calculator)
         self.spinbox_stage_range_x.valueChanged.connect(self.update_calculator)
@@ -500,20 +434,22 @@
         self.thread_stage_scanning.start()
 
     def stage_x_move_right(self):
+        if self.dev_stage.initialized:
+            self.dev_stage.get_position()
+            pos_x, pos_y = self.dev_stage.position_x_mm, self.dev_stage.position_y_mm
+            new_x, new_y = pos_x - 0.001 * self.spinbox_stage_x_move_step.value(), pos_y
+            self.dev_stage.move_abs((new_x, new_y))
+            self.logger.debug(f'new_x:{new_x:.4f}')
+        else:
+            self.logger.error("Please activate stage first")
+
+    def stage_x_move_left(self):
         if self.dev_stage.initialized:
             self.dev_stage.get_position()
             pos_x, pos_y = self.dev_stage.position_x_mm, self.dev_stage.position_y_mm
             new_x, new_y = pos_x + 0.001 * self.spinbox_stage_x_move_step.value(), pos_y
             self.dev_stage.move_abs((new_x, new_y))
-        else:
-            self.logger.error("Please activate stage first")
-
-    def stage_x_move_left(self):
-        if self.dev_stage.initialized:
-            self.dev_stage.get_position()
-            pos_x, pos_y = self.dev_stage.position_x_mm, self.dev_stage.position_y_mm
-            new_x, new_y = pos_x - 0.001 * self.spinbox_stage_x_move_step.value(), pos_y
-            self.dev_stage.move_abs((new_x, new_y))
+            self.logger.debug(f'new_x:{new_x:.4f}')
         else:
             self.logger.error("Please activate stage first")
 
@@ -542,96 +478,6 @@
         else:
             self.logger.error("Please activate stage first")
 
-<<<<<<< HEAD
-    def set_ls_switching(self):
-        if self.checkbox_ls_switch_auto.isChecked():
-            self.combobox_ls_side.setEnabled(False)
-        else:
-            self.combobox_ls_side.setEnabled(True)
-
-    def activate_lightsheet(self):
-        """Create and start DAQmx stask for cam-triggered light-sheet"""
-        # connect to Arduino LS switcher
-        if self.checkbox_ls_switch_auto and (self.serial_ls is None):
-            try:
-                self.serial_ls = serial.Serial(self.combobox_ls_port.currentText(), 9600, timeout=2)
-                self.serial_ls.write("?ver\n".encode())
-                status = self.serial_ls.readline().decode('utf-8')
-                self.logger.info("Connected to Arduino switcher, version:" + status + "\n")
-            except serial.SerialException as e:
-                self.logger.error(f"Cannot connect to Arduino switcher {e}")
-
-        if not self.ls_active:
-            self.create_daqmx_task()
-            self.setup_lightsheet()
-            self.ls_active = True
-            self.button_ls_activate.setText("Inactivate light sheet")
-            self.button_ls_activate.setStyleSheet('QPushButton {color: blue;}')
-        else:
-            self.cleanup_daqmx_task()
-            self.ls_active = False
-            self.button_ls_activate.setText("Activate light sheet")
-            self.button_ls_activate.setStyleSheet('QPushButton {color: red;}')
-
-    def create_daqmx_task(self):
-        """Create the DAQmx task, but don't start it yet."""
-        self.daqmx_task_AO_ls = pd.Task()
-        min_voltage = - config.lightsheet_generation['laser_max_volts']
-        max_voltage = config.lightsheet_generation['laser_max_volts']
-        try:
-            self.daqmx_task_AO_ls.CreateAOVoltageChan("/Dev1/ao0:1", "galvo-laser",
-                                                      min_voltage, max_voltage, pd.DAQmx_Val_Volts, None)
-        except pd.DAQException as e:
-            self.logger.error(f"DAQmx error: {e.message}")
-
-    def cleanup_daqmx_task(self):
-        """Stop and clear the DAQmx task"""
-        self.daqmx_task_AO_ls.StopTask()
-        self.daqmx_task_AO_ls.ClearTask()
-
-    def setup_lightsheet(self):
-        """Set up the lightsheet for L/R arm illumination.
-        Stops, re-configures, and restarts the DAQmx task.
-        """
-        galvo_amplitudes = self.spinbox_ls_galvo_amp0.value(), self.spinbox_ls_galvo_amp1.value()
-        ls_duration_ms = self.spinbox_ls_duration.value()
-        ls_laser_volts = self.spinbox_ls_laser_volts.value()
-
-        # Arduino-controlled arm switcher
-        # automatic mode
-        if self.checkbox_ls_switch_auto.isChecked():
-            galvo_offsets = (0, 0)
-            i_arm = 0
-            if self.serial_ls is not None:
-                self.serial_ls.write(('n ' + str(self.spinbox_frames_per_stack.value()) + '\n').encode())
-                self.serial_ls.write('reset\n'.encode())
-                self.serial_ls.write(('v0 ' + str(self.spinbox_ls_galvo_offset0.value()) + '\n').encode())
-                self.serial_ls.write(('v1 ' + str(self.spinbox_ls_galvo_offset1.value()) + '\n').encode())
-        # fixed arm mode
-        else:
-            galvo_offsets = self.spinbox_ls_galvo_offset0.value(), self.spinbox_ls_galvo_offset1.value()
-            i_arm = self.combobox_ls_side.currentIndex()
-            if self.serial_ls is not None:
-                self.serial_ls.write('n 10000\n'.encode())
-                self.serial_ls.write('v0 0.0\n'.encode())
-                self.serial_ls.write('v1 0.0\n'.encode())
-                self.serial_ls.write('reset\n'.encode())
-
-        if self.daqmx_task_AO_ls is not None:
-            try:
-                ls.task_config(self.daqmx_task_AO_ls,
-                               wf_duration_ms=ls_duration_ms,
-                               galvo_offset_V=galvo_offsets[i_arm],
-                               galvo_amplitude_V=galvo_amplitudes[i_arm],
-                               laser_amplitude_V=ls_laser_volts,
-                               galvo_inertia_ms=0.2)
-            except pd.DAQException as e:
-                self.logger.error(f"DAQmx: {e}")
-        else:
-            self.logger.error("Light sheet is inactive\n")
-
-=======
->>>>>>> d279350c
     def update_calculator(self):
         # speed = (stepX) / (timing between steps, trigger-coupled to exposure)
         if self.dev_cam.exposure_ms != 0:
